--- conflicted
+++ resolved
@@ -256,18 +256,12 @@
 // misunderstand and save the wrong tables.
 type FilterInputMultiUDPRules struct{}
 
-<<<<<<< HEAD
-=======
-// Name implements TestCase.Name.
->>>>>>> f2d3efca
+// Name implements TestCase.Name.
 func (FilterInputMultiUDPRules) Name() string {
 	return "FilterInputMultiUDPRules"
 }
 
-<<<<<<< HEAD
-=======
-// ContainerAction implements TestCase.ContainerAction.
->>>>>>> f2d3efca
+// ContainerAction implements TestCase.ContainerAction.
 func (FilterInputMultiUDPRules) ContainerAction(ip net.IP) error {
 	if err := filterTable("-A", "INPUT", "-p", "udp", "-m", "udp", "--destination-port", fmt.Sprintf("%d", dropPort), "-j", "DROP"); err != nil {
 		return err
@@ -278,10 +272,7 @@
 	return filterTable("-L")
 }
 
-<<<<<<< HEAD
-=======
-// LocalAction implements TestCase.LocalAction.
->>>>>>> f2d3efca
+// LocalAction implements TestCase.LocalAction.
 func (FilterInputMultiUDPRules) LocalAction(ip net.IP) error {
 	// No-op.
 	return nil
@@ -291,18 +282,12 @@
 // specified.
 type FilterInputRequireProtocolUDP struct{}
 
-<<<<<<< HEAD
-=======
-// Name implements TestCase.Name.
->>>>>>> f2d3efca
+// Name implements TestCase.Name.
 func (FilterInputRequireProtocolUDP) Name() string {
 	return "FilterInputRequireProtocolUDP"
 }
 
-<<<<<<< HEAD
-=======
-// ContainerAction implements TestCase.ContainerAction.
->>>>>>> f2d3efca
+// ContainerAction implements TestCase.ContainerAction.
 func (FilterInputRequireProtocolUDP) ContainerAction(ip net.IP) error {
 	if err := filterTable("-A", "INPUT", "-m", "udp", "--destination-port", fmt.Sprintf("%d", dropPort), "-j", "DROP"); err == nil {
 		return errors.New("expected iptables to fail with out \"-p udp\", but succeeded")
@@ -310,10 +295,7 @@
 	return nil
 }
 
-<<<<<<< HEAD
-=======
-// LocalAction implements TestCase.LocalAction.
->>>>>>> f2d3efca
+// LocalAction implements TestCase.LocalAction.
 func (FilterInputRequireProtocolUDP) LocalAction(ip net.IP) error {
 	// No-op.
 	return nil
